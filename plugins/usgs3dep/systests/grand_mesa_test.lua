--- conflicted
+++ resolved
@@ -52,11 +52,7 @@
 local starttime = time.latch();
 
 -- for i=1,#arr do
-<<<<<<< HEAD
-for i=1, 10 do
-=======
 for i=1, 10000 do
->>>>>>> 671dfa46
     local  lon = arr[i][1]
     local  lat = arr[i][2]
     local  height = 0
