/*
 * Copyright (c) 2021, University of Washington
 * All rights reserved.
 *
 * Redistribution and use in source and binary forms, with or without
 * modification, are permitted provided that the following conditions are met:
 *
 * 1. Redistributions of source code must retain the above copyright notice,
 *    this list of conditions and the following disclaimer.
 *
 * 2. Redistributions in binary form must reproduce the above copyright notice,
 *    this list of conditions and the following disclaimer in the documentation
 *    and/or other materials provided with the distribution.
 *
 * 3. Neither the name of the University of Washington nor the names of its
 *    contributors may be used to endorse or promote products derived from this
 *    software without specific prior written permission.
 *
 * THIS SOFTWARE IS PROVIDED BY THE UNIVERSITY OF WASHINGTON AND CONTRIBUTORS
 * “AS IS” AND ANY EXPRESS OR IMPLIED WARRANTIES, INCLUDING, BUT NOT LIMITED
 * TO, THE IMPLIED WARRANTIES OF MERCHANTABILITY AND FITNESS FOR A PARTICULAR
 * PURPOSE ARE DISCLAIMED. IN NO EVENT SHALL THE UNIVERSITY OF WASHINGTON OR
 * CONTRIBUTORS BE LIABLE FOR ANY DIRECT, INDIRECT, INCIDENTAL, SPECIAL,
 * EXEMPLARY, OR CONSEQUENTIAL DAMAGES (INCLUDING, BUT NOT LIMITED TO,
 * PROCUREMENT OF SUBSTITUTE GOODS OR SERVICES; LOSS OF USE, DATA, OR PROFITS;
 * OR BUSINESS INTERRUPTION) HOWEVER CAUSED AND ON ANY THEORY OF LIABILITY,
 * WHETHER IN CONTRACT, STRICT LIABILITY, OR TORT (INCLUDING NEGLIGENCE OR
 * OTHERWISE) ARISING IN ANY WAY OUT OF THE USE OF THIS SOFTWARE, EVEN IF
 * ADVISED OF THE POSSIBILITY OF SUCH DAMAGE.
 */

#ifndef __icesat2_parms__
#define __icesat2_parms__

/******************************************************************************
 * INCLUDES
 ******************************************************************************/

#include "OsApi.h"
#include "LuaObject.h"
#include "EndpointProxy.h"
#include "GeoJsonRaster.h"
#include "List.h"
#include "MathLib.h"
#include "NetsvcParms.h"
#include "AncillaryFields.h"

/******************************************************************************
 * REQUEST PARAMETERS
 ******************************************************************************/

class Icesat2Parms: public NetsvcParms
{
    public:

        /*--------------------------------------------------------------------
         * Constants
         *--------------------------------------------------------------------*/

        static const char* _SELF;
        static const char* SURFACE_TYPE;
        static const char* ATL03_CNF;
        static const char* YAPC;
        static const char* YAPC_SCORE;
        static const char* YAPC_KNN;
        static const char* YAPC_MIN_KNN;
        static const char* YAPC_WIN_H;
        static const char* YAPC_WIN_X;
        static const char* YAPC_VERSION;
        static const char* ATL08_CLASS;
        static const char* QUALITY;
        static const char* TRACK;
        static const char* BEAMS;
        static const char* STAGES;
        static const char* ALONG_TRACK_SPREAD;
        static const char* MIN_PHOTON_COUNT;
        static const char* EXTENT_LENGTH;
        static const char* EXTENT_STEP;
        static const char* MAX_ITERATIONS;
        static const char* MIN_WINDOW;
        static const char* MAX_ROBUST_DISPERSION;
        static const char* PASS_INVALID;
        static const char* DISTANCE_IN_SEGMENTS;
        static const char* ATL03_GEO_FIELDS;
        static const char* ATL03_PH_FIELDS;
        static const char* ATL06_FIELDS;
        static const char* ATL08_FIELDS;
        static const char* ATL13_FIELDS;
        static const char* PHOREAL;
        static const char* PHOREAL_BINSIZE;
        static const char* PHOREAL_GEOLOC;
        static const char* PHOREAL_USE_ABS_H;
        static const char* PHOREAL_WAVEFORM;
        static const char* PHOREAL_ABOVE;

        static const int NUM_PAIR_TRACKS            = 2;
        static const int RPT_L                      = 0;
        static const int RPT_R                      = 1;

        static const int EXTENT_ID_PHOTONS          = 0x0;
        static const int EXTENT_ID_ELEVATION        = 0x2;

        static const int EXPECTED_NUM_FIELDS        = 8; // a typical number of ancillary fields requested

        static const uint8_t INVALID_FLAG           = 0xFF;

        static const int64_t ATLAS_SDP_EPOCH_GPS    = 1198800018; // seconds to add to ATLAS delta times to get GPS times

        /*--------------------------------------------------------------------
         * Typedefs
         *--------------------------------------------------------------------*/

        /* Pair Tracks */
        typedef enum {
            ALL_TRACKS = 0,
            RPT_1 = 1,
            RPT_2 = 2,
            RPT_3 = 3,
            NUM_TRACKS = 3
        } track_t;

        /* Ground Tracks */
        typedef enum {
            GT1L = 10,
            GT1R = 20,
            GT2L = 30,
            GT2R = 40,
            GT3L = 50,
            GT3R = 60,
            INVALID_GT = 70
        } gt_t;

        /* Spots */
        typedef enum {
            SPOT_1 = 1,
            SPOT_2 = 2,
            SPOT_3 = 3,
            SPOT_4 = 4,
            SPOT_5 = 5,
            SPOT_6 = 6,
            NUM_SPOTS = 6
        } spot_t;

        /* Spacecraft Orientation */
        typedef enum {
            SC_BACKWARD = 0,
            SC_FORWARD = 1,
            SC_TRANSITION = 2
        } sc_orient_t;

        /* Signal Confidence per Photon */
        typedef enum {
            ATL03_INVALID_CONFIDENCE = -3,
            CNF_POSSIBLE_TEP = -2,
            CNF_NOT_CONSIDERED = -1,
            CNF_BACKGROUND = 0,
            CNF_WITHIN_10M = 1,
            CNF_SURFACE_LOW = 2,
            CNF_SURFACE_MEDIUM = 3,
            CNF_SURFACE_HIGH = 4,
            NUM_SIGNAL_CONF = 7,
            SIGNAL_CONF_OFFSET = 2 // added to value to get index
        } signal_conf_t;

        /* Quality Level per Photon */
        typedef enum {
            QUALITY_NOMINAL = 0,
            QUALITY_POSSIBLE_AFTERPULSE = 1,
            QUALITY_POSSIBLE_IMPULSE_RESPONSE = 2,
            QUALITY_POSSIBLE_TEP = 3,
            NUM_PHOTON_QUALITY = 4,
            ATL03_INVALID_QUALITY = 5
        } quality_ph_t;

        /* Surface Types for Signal Confidence */
        typedef enum {
            SRT_DYNAMIC = -1, // select surface type with maximum confidence
            SRT_LAND = 0,
            SRT_OCEAN = 1,
            SRT_SEA_ICE = 2,
            SRT_LAND_ICE = 3,
            SRT_INLAND_WATER = 4,
            NUM_SURFACE_TYPES = 5
        } surface_type_t;

        /* ATL08 Surface Classification */
        typedef enum {
            ATL08_NOISE = 0,
            ATL08_GROUND = 1,
            ATL08_CANOPY = 2,
            ATL08_TOP_OF_CANOPY = 3,
            ATL08_UNCLASSIFIED = 4,
            NUM_ATL08_CLASSES = 5,
            ATL08_INVALID_CLASSIFICATION = 6
        } atl08_classification_t;

        /* Algorithm Stages */
        typedef enum {
            STAGE_LSF = 0,      // least squares fit
            STAGE_ATL08 = 1,    // use ATL08 photon classifications
            STAGE_YAPC = 2,     // yet another photon classifier
            STAGE_PHOREAL = 3,  // atl08 vegetation science
            NUM_STAGES = 4
        } atl06_stages_t;

        /* PhoREAL Geolocation Modes */
        typedef enum {
            PHOREAL_MEAN = 0,
            PHOREAL_MEDIAN = 1,
            PHOREAL_CENTER = 2,
            PHOREAL_UNSUPPORTED = 3
        } phoreal_geoloc_t;

        /* Ancillary Field Types */
        typedef enum {
            PHOTON_ANC_TYPE     = 0,
            EXTENT_ANC_TYPE     = 1,
            ATL08_ANC_TYPE      = 2,
            ATL06_ANC_TYPE      = 3
        } anc_type_t;

        /* YAPC Settings */
        typedef struct {
            uint8_t             score;                          // minimum allowed weight of photon using yapc algorithm
            int                 version;                        // version of the yapc algorithm to run
            int                 knn;                            // (version 2 only) k-nearest neighbors
            int                 min_knn;                        // (version 3 only) minimum number of k-nearest neighors
            double              win_h;                          // window height (overrides calculated value if non-zero)
            double              win_x;                          // window width
        } yapc_t;

        /* PhoREAL Settings */
        typedef struct {
            double              binsize;                        // size of photon height bin
            phoreal_geoloc_t    geoloc;                         // how are geolocation stats calculated
            bool                use_abs_h;                      // use absolute heights
            bool                send_waveform;                  // include the waveform in the results
            bool                above_classifier;               // use the ABoVE classification algorithm
        } phoreal_t;

        /*--------------------------------------------------------------------
         * Methods
         *--------------------------------------------------------------------*/

        static int                      luaCreate               (lua_State* L);
        static uint8_t                  getSpotNumber           (sc_orient_t sc_orient, track_t track, int pair);
        static uint8_t                  getGroundTrack          (sc_orient_t sc_orient, track_t track, int pair);
        static signal_conf_t            str2atl03cnf            (const char* confidence_str);
        static quality_ph_t             str2atl03quality        (const char* quality_ph_str);
        static atl08_classification_t   str2atl08class          (const char* classifiction_str);
        static phoreal_geoloc_t         str2geoloc              (const char* fmt_str);
        static gt_t                     str2gt                  (const char* gt_str);
        static int                      gt2index                (int gt) { return (gt / 10) - 1; }
        static const char*              atl03srt2str            (surface_type_t type);
        const char*                     tojson                  (void) const override;

        /*--------------------------------------------------------------------
         * Inline Methods
         *--------------------------------------------------------------------*/

        // returns nanoseconds since Unix epoch, no leap seconds
        static int64_t deltatime2timestamp (double delta_time)
        {
            return TimeLib::gps2systimeex(delta_time + (double)ATLAS_SDP_EPOCH_GPS);
        }

        // [RGT: 63-52][CYCLE: 51-36][REGION: 35-32][RPT: 31-30][ID: 29-2][PHOTONS|ELEVATION: 1][LEFT|RIGHT: 0]
        static uint64_t generateExtentId (int32_t rgt, int32_t cycle, int32_t region, int track, int pair, uint32_t counter)
        {
            uint64_t extent_id = static_cast<uint64_t>(rgt) << 52 |
                                 static_cast<uint64_t>(cycle) << 36 |
                                 static_cast<uint64_t>(region) << 32 |
                                 static_cast<uint64_t>(track) << 30 |
                                 (static_cast<uint64_t>(counter) & 0xFFFFFFF) << 2 |
                                 static_cast<uint64_t>(pair);

            if(EXTENT_ID_PHOTONS) extent_id |= EXTENT_ID_PHOTONS;

            return extent_id;
        }

        /*--------------------------------------------------------------------
         * Data
         *--------------------------------------------------------------------*/

        surface_type_t              surface_type;                   // surface reference type (used to select signal confidence column)
        bool                        pass_invalid;                   // post extent even if each pair is invalid
        bool                        dist_in_seg;                    // the extent length and step are expressed in segments, not meters
        bool                        atl03_cnf[NUM_SIGNAL_CONF];     // list of desired signal confidences of photons from atl03 classification
        bool                        quality_ph[NUM_PHOTON_QUALITY]; // list of desired photon quality levels from atl03
        bool                        atl08_class[NUM_ATL08_CLASSES]; // list of surface classifications to use (leave empty to skip)
        bool                        beams[NUM_SPOTS];               // list of which beams (gt[l|r][1|2|3])
        bool                        stages[NUM_STAGES];             // algorithm iterations
        yapc_t                      yapc;                           // settings used in YAPC algorithm
        int                         track;                          // reference pair track number (1, 2, 3, or 0 for all tracks)
        int                         max_iterations;                 // least squares fit iterations
        int                         minimum_photon_count;           // PE
        double                      along_track_spread;             // meters
        double                      minimum_window;                 // H_win minimum
        double                      maximum_robust_dispersion;      // sigma_r
        double                      extent_length;                  // length of ATL06 extent (meters or segments if dist_in_seg is true)
        double                      extent_step;                    // resolution of the ATL06 extent (meters or segments if dist_in_seg is true)
        AncillaryFields::list_t*    atl03_geo_fields;               // list of geolocation and geophys_corr fields to associate with an extent
        AncillaryFields::list_t*    atl03_ph_fields;                // list of per-photon fields to associate with an extent
        AncillaryFields::list_t*    atl06_fields;                   // list of ATL06 fields to associate with an ATL06 subsetting request
        AncillaryFields::list_t*    atl08_fields;                   // list of ATL08 fields to associate with an extent
        AncillaryFields::list_t*    atl13_fields;                   // list of ATL13 fields to associate with an extent
        phoreal_t                   phoreal;                        // phoreal algorithm settings

    protected:

        /*--------------------------------------------------------------------
         * Methods
         *--------------------------------------------------------------------*/

                                Icesat2Parms               (lua_State* L, int index);
                                ~Icesat2Parms              (void) override;

        void                    cleanup                 (void) const;
        void                    get_lua_atl03_cnf       (lua_State* L, int index, bool* provided);
        void                    get_lua_atl03_quality   (lua_State* L, int index, bool* provided);
        void                    get_lua_atl08_class     (lua_State* L, int index, bool* provided);
        void                    get_lua_beams           (lua_State* L, int index, bool* provided);
        void                    get_lua_yapc            (lua_State* L, int index, bool* provided);
        static void             get_lua_field_list      (lua_State* L, int index, AncillaryFields::list_t** string_list, bool* provided);
        void                    get_lua_phoreal         (lua_State* L, int index, bool* provided);
<<<<<<< HEAD
=======
        static const char*      surface2string          (surface_type_t type);
>>>>>>> 094f542e
};

#endif  /* __icesat2_parms__ */<|MERGE_RESOLUTION|>--- conflicted
+++ resolved
@@ -324,10 +324,6 @@
         void                    get_lua_yapc            (lua_State* L, int index, bool* provided);
         static void             get_lua_field_list      (lua_State* L, int index, AncillaryFields::list_t** string_list, bool* provided);
         void                    get_lua_phoreal         (lua_State* L, int index, bool* provided);
-<<<<<<< HEAD
-=======
-        static const char*      surface2string          (surface_type_t type);
->>>>>>> 094f542e
 };
 
 #endif  /* __icesat2_parms__ */