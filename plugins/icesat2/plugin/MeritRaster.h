--- conflicted
+++ resolved
@@ -78,13 +78,8 @@
          *--------------------------------------------------------------------*/
 
                MeritRaster (lua_State *L, GeoParms* _parms);
-<<<<<<< HEAD
-        void   getSamples  (double lon, double lat, double height, int64_t gps, std::vector<RasterSample*>& slist, void* param=NULL) override;
-        void   getSubsets  (double lon_min, double lat_min, double lon_max, double lat_max, int64_t gps, std::vector<RasterSubset*>& slist, void* param=NULL) final;
-=======
-        void   getSamples (OGRGeometry* geo, int64_t gps, std::vector<RasterSample>& slist, void* param=NULL) final;
-        void   getSubsets (OGRGeometry* geo, int64_t gps, std::vector<RasterSubset>& slist, void* param=NULL) final;
->>>>>>> fe0bb1fc
+        void   getSamples (OGRGeometry* geo, int64_t gps, std::vector<RasterSample*>& slist, void* param=NULL) final;
+        void   getSubsets (OGRGeometry* geo, int64_t gps, std::vector<RasterSubset*>& slist, void* param=NULL) final;
     private:
 
         /*--------------------------------------------------------------------
