/*
 * Copyright (c) 2021, University of Washington
 * All rights reserved.
 *
 * Redistribution and use in source and binary forms, with or without
 * modification, are permitted provided that the following conditions are met:
 *
 * 1. Redistributions of source code must retain the above copyright notice,
 *    this list of conditions and the following disclaimer.
 *
 * 2. Redistributions in binary form must reproduce the above copyright notice,
 *    this list of conditions and the following disclaimer in the documentation
 *    and/or other materials provided with the distribution.
 *
 * 3. Neither the name of the University of Washington nor the names of its
 *    contributors may be used to endorse or promote products derived from this
 *    software without specific prior written permission.
 *
 * THIS SOFTWARE IS PROVIDED BY THE UNIVERSITY OF WASHINGTON AND CONTRIBUTORS
 * “AS IS” AND ANY EXPRESS OR IMPLIED WARRANTIES, INCLUDING, BUT NOT LIMITED
 * TO, THE IMPLIED WARRANTIES OF MERCHANTABILITY AND FITNESS FOR A PARTICULAR
 * PURPOSE ARE DISCLAIMED. IN NO EVENT SHALL THE UNIVERSITY OF WASHINGTON OR
 * CONTRIBUTORS BE LIABLE FOR ANY DIRECT, INDIRECT, INCIDENTAL, SPECIAL,
 * EXEMPLARY, OR CONSEQUENTIAL DAMAGES (INCLUDING, BUT NOT LIMITED TO,
 * PROCUREMENT OF SUBSTITUTE GOODS OR SERVICES; LOSS OF USE, DATA, OR PROFITS;
 * OR BUSINESS INTERRUPTION) HOWEVER CAUSED AND ON ANY THEORY OF LIABILITY,
 * WHETHER IN CONTRACT, STRICT LIABILITY, OR TORT (INCLUDING NEGLIGENCE OR
 * OTHERWISE) ARISING IN ANY WAY OUT OF THE USE OF THIS SOFTWARE, EVEN IF
 * ADVISED OF THE POSSIBILITY OF SUCH DAMAGE.
 */

#ifndef __gedi_parms__
#define __gedi_parms__

/******************************************************************************
 * INCLUDES
 ******************************************************************************/

#include "OsApi.h"
#include "LuaObject.h"
#include "GeoJsonRaster.h"
#include "List.h"
#include "NetsvcParms.h"

/******************************************************************************
 * GEDI PARAMETERS
 ******************************************************************************/

class GediParms: public NetsvcParms
{
    public:

        /*--------------------------------------------------------------------
         * Typedefs
         *--------------------------------------------------------------------*/

        /* Beams */
        typedef enum {
            UNKNOWN_BEAM = -2,
            ALL_BEAMS = -1,
            BEAM0000 = 0,
            BEAM0001 = 1,
            BEAM0010 = 2,
            BEAM0011 = 3,
            BEAM0101 = 5,
            BEAM0110 = 6,
            BEAM1000 = 8,
            BEAM1011 = 11,
            NUM_BEAMS = 8
        } beam_t;

        /* Degrade Flag */
        typedef enum {
            DEGRADE_UNFILTERED = -1,
            DEGRADE_UNSET = 0,
            DEGRADE_SET = 1
        } degrade_t;

        /* L2 Quality Flag */
        typedef enum {
            L2QLTY_UNFILTERED = -1,
            L2QLTY_UNSET = 0,
            L2QLTY_SET = 1
        } l2_quality_t;

        /* L4 Quality Flag */
        typedef enum {
            L4QLTY_UNFILTERED = -1,
            L4QLTY_UNSET = 0,
            L4QLTY_SET = 1
        } l4_quality_t;

        /* Surface Flag */
        typedef enum {
            SURFACE_UNFILTERED = -1,
            SURFACE_UNSET = 0,
            SURFACE_SET = 1
        } surface_t;

        /* Flags */
        typedef enum {
            DEGRADE_FLAG_MASK    = 0x01,
            L2_QUALITY_FLAG_MASK = 0x02,
            L4_QUALITY_FLAG_MASK = 0x04,
            SURFACE_FLAG_MASK    = 0x80
        } flags_t;

        /*--------------------------------------------------------------------
         * Constants
         *--------------------------------------------------------------------*/

        static const char* _SELF;
        static const char* DEGRADE_FLAG;
        static const char* L2_QUALITY_FLAG;
        static const char* L4_QUALITY_FLAG;
        static const char* SURFACE_FLAG;
        static const char* BEAM;

        static const int64_t GEDI_SDP_EPOCH_GPS     = 1198800018; // seconds to add to GEDI delta times to get GPS times

        static const uint8_t BEAM_NUMBER[NUM_BEAMS];

        /*--------------------------------------------------------------------
         * Methods
         *--------------------------------------------------------------------*/

        static int          luaCreate           (lua_State* L);
        static const char*  beam2group          (int beam);
        static int          group2beam          (const char* group);
        static int          beam2index          (int beam);
        static const char*  index2group         (int index);
        static const char*  degrade2str         (degrade_t filter);
        static const char*  l2quality2str       (l2_quality_t filter);
        static const char*  l4quality2str       (l4_quality_t filter);
        static const char*  surface2str         (surface_t filter);

        static int64_t      deltatime2timestamp (double delta_time);
        const char*         tojson              (void) const override;

        /*--------------------------------------------------------------------
         * Data
         *--------------------------------------------------------------------*/

        bool                    beams[NUM_BEAMS];
        degrade_t               degrade_filter;
        l2_quality_t            l2_quality_filter;
        l4_quality_t            l4_quality_filter;
        surface_t               surface_filter;

    private:

        /*--------------------------------------------------------------------
         * Methods
         *--------------------------------------------------------------------*/

                                GediParms        (lua_State* L, int index);
                                ~GediParms       (void) override;
        void                    cleanup          (void);
        bool                    set_beam         (int beam);
        void                    get_lua_beams    (lua_State* L, int index, bool* provided);
<<<<<<< HEAD
=======
        static const char*      degrade2string   (degrade_t filter);
        static const char*      l2quality2tring  (l2_quality_t filter);
        static const char*      l4quality2string (l4_quality_t filter);
        static const char*      surface2string   (surface_t filter);
>>>>>>> 094f542e
};

#endif  /* __gedi_parms__ */<|MERGE_RESOLUTION|>--- conflicted
+++ resolved
@@ -158,13 +158,6 @@
         void                    cleanup          (void);
         bool                    set_beam         (int beam);
         void                    get_lua_beams    (lua_State* L, int index, bool* provided);
-<<<<<<< HEAD
-=======
-        static const char*      degrade2string   (degrade_t filter);
-        static const char*      l2quality2tring  (l2_quality_t filter);
-        static const char*      l4quality2string (l4_quality_t filter);
-        static const char*      surface2string   (surface_t filter);
->>>>>>> 094f542e
 };
 
 #endif  /* __gedi_parms__ */