/*
 * Copyright (c) 2021, University of Washington
 * All rights reserved.
 *
 * Redistribution and use in source and binary forms, with or without
 * modification, are permitted provided that the following conditions are met:
 *
 * 1. Redistributions of source code must retain the above copyright notice,
 *    this list of conditions and the following disclaimer.
 *
 * 2. Redistributions in binary form must reproduce the above copyright notice,
 *    this list of conditions and the following disclaimer in the documentation
 *    and/or other materials provided with the distribution.
 *
 * 3. Neither the name of the University of Washington nor the names of its
 *    contributors may be used to endorse or promote products derived from this
 *    software without specific prior written permission.
 *
 * THIS SOFTWARE IS PROVIDED BY THE UNIVERSITY OF WASHINGTON AND CONTRIBUTORS
 * “AS IS” AND ANY EXPRESS OR IMPLIED WARRANTIES, INCLUDING, BUT NOT LIMITED
 * TO, THE IMPLIED WARRANTIES OF MERCHANTABILITY AND FITNESS FOR A PARTICULAR
 * PURPOSE ARE DISCLAIMED. IN NO EVENT SHALL THE UNIVERSITY OF WASHINGTON OR
 * CONTRIBUTORS BE LIABLE FOR ANY DIRECT, INDIRECT, INCIDENTAL, SPECIAL,
 * EXEMPLARY, OR CONSEQUENTIAL DAMAGES (INCLUDING, BUT NOT LIMITED TO,
 * PROCUREMENT OF SUBSTITUTE GOODS OR SERVICES; LOSS OF USE, DATA, OR PROFITS;
 * OR BUSINESS INTERRUPTION) HOWEVER CAUSED AND ON ANY THEORY OF LIABILITY,
 * WHETHER IN CONTRACT, STRICT LIABILITY, OR TORT (INCLUDING NEGLIGENCE OR
 * OTHERWISE) ARISING IN ANY WAY OUT OF THE USE OF THIS SOFTWARE, EVEN IF
 * ADVISED OF THE POSSIBILITY OF SUCH DAMAGE.
 */

/******************************************************************************
 * INCLUDE
 ******************************************************************************/

#include "core.h"
#include "geo.h"
#include "GediParms.h"

#include "rapidjson/document.h"
#include "rapidjson/writer.h"
#include "rapidjson/stringbuffer.h"

/******************************************************************************
 * STATIC DATA
 ******************************************************************************/

const char* GediParms::_SELF            = "gedi";
const char* GediParms::BEAM             = "beam";
const char* GediParms::DEGRADE_FLAG     = "degrade_flag";
const char* GediParms::L2_QUALITY_FLAG  = "l2_quality_flag";
const char* GediParms::L4_QUALITY_FLAG  = "l4_quality_flag";
const char* GediParms::SURFACE_FLAG     = "surface_flag";

const uint8_t GediParms::BEAM_NUMBER[NUM_BEAMS] = {0, 1, 2, 3, 5, 6, 8, 11};

/******************************************************************************
 * PUBLIC METHODS
 ******************************************************************************/

/*----------------------------------------------------------------------------
 * luaCreate - create(<parameter table>)
 *----------------------------------------------------------------------------*/
int GediParms::luaCreate (lua_State* L)
{
    try
    {
        /* Check if Lua Table */
        if(lua_type(L, 1) != LUA_TTABLE)
        {
            throw RunTimeException(CRITICAL, RTE_ERROR, "Gedi parameters must be supplied as a lua table");
        }

        /* Return Request Parameter Object */
        return createLuaObject(L, new GediParms(L, 1));
    }
    catch(const RunTimeException& e)
    {
        mlog(e.level(), "Error creating %s: %s", LUA_META_NAME, e.what());
        return returnLuaStatus(L, false);
    }
}

/*----------------------------------------------------------------------------
 * beam2group
 *----------------------------------------------------------------------------*/
const char* GediParms::beam2group (int beam)
{
    switch((beam_t)beam)
    {
        case BEAM0000:  return "BEAM0000";
        case BEAM0001:  return "BEAM0001";
        case BEAM0010:  return "BEAM0010";
        case BEAM0011:  return "BEAM0011";
        case BEAM0101:  return "BEAM0101";
        case BEAM0110:  return "BEAM0110";
        case BEAM1000:  return "BEAM1000";
        case BEAM1011:  return "BEAM1011";
        default:        return "UNKNOWN";
    }
}

/*----------------------------------------------------------------------------
 * group2beam
 *----------------------------------------------------------------------------*/
int GediParms::group2beam (const char* group)
{
    if(StringLib::match(group, "BEAM0000"))   return BEAM0000;
    if(StringLib::match(group, "BEAM0001"))   return BEAM0001;
    if(StringLib::match(group, "BEAM0010"))   return BEAM0010;
    if(StringLib::match(group, "BEAM0011"))   return BEAM0011;
    if(StringLib::match(group, "BEAM0101"))   return BEAM0101;
    if(StringLib::match(group, "BEAM0110"))   return BEAM0110;
    if(StringLib::match(group, "BEAM1000"))   return BEAM1000;
    if(StringLib::match(group, "BEAM1011"))   return BEAM1011;
    return UNKNOWN_BEAM;
}

/*----------------------------------------------------------------------------
 * beam2index
 *----------------------------------------------------------------------------*/
int GediParms::beam2index (int beam)
{
    switch((beam_t)beam)
    {
        case BEAM0000:  return 0;
        case BEAM0001:  return 1;
        case BEAM0010:  return 2;
        case BEAM0011:  return 3;
        case BEAM0101:  return 4;
        case BEAM0110:  return 5;
        case BEAM1000:  return 6;
        case BEAM1011:  return 7;
        default:        return -1;
    }
}

/*----------------------------------------------------------------------------
 * index2group
 *----------------------------------------------------------------------------*/
const char* GediParms::index2group (int index)
{
    switch(index)
    {
        case 0:     return "BEAM0000";
        case 1:     return "BEAM0001";
        case 2:     return "BEAM0010";
        case 3:     return "BEAM0011";
        case 4:     return "BEAM0101";
        case 5:     return "BEAM0110";
        case 6:     return "BEAM1000";
        case 7:     return "BEAM1011";
        default:    return "UNKNOWN";
    }
}

/*----------------------------------------------------------------------------
 * degrade2str
 *----------------------------------------------------------------------------*/
const char* GediParms::degrade2str(degrade_t filter)
{
    switch(filter)
    {
        case DEGRADE_UNFILTERED: return "UNFILTERED";
        case DEGRADE_UNSET:      return "UNSET";
        case DEGRADE_SET:        return "SET";
        default:                 return "UNKNOWN";
    }
}

/*----------------------------------------------------------------------------
 * l2quality2str
 *----------------------------------------------------------------------------*/
const char* GediParms::l2quality2str(l2_quality_t filter)
{
    switch(filter)
    {
        case L2QLTY_UNFILTERED: return "UNFILTERED";
        case L2QLTY_UNSET:      return "UNSET";
        case L2QLTY_SET:        return "SET";
        default:                return "UNKNOWN";
    }
}

/*----------------------------------------------------------------------------
 * l4quality2str
 *----------------------------------------------------------------------------*/
const char* GediParms::l4quality2str(l4_quality_t filter)
{
    switch(filter)
    {
        case L4QLTY_UNFILTERED: return "UNFILTERED";
        case L4QLTY_UNSET:      return "UNSET";
        case L4QLTY_SET:        return "SET";
        default:                return "UNKNOWN";
    }
}

/*----------------------------------------------------------------------------
 * surface2str
 *----------------------------------------------------------------------------*/
const char* GediParms::surface2str(surface_t filter)
{
    switch(filter)
    {
        case SURFACE_UNFILTERED: return "UNFILTERED";
        case SURFACE_UNSET:      return "UNSET";
        case SURFACE_SET:        return "SET";
        default:                 return "UNKNOWN";
    }
}
/*----------------------------------------------------------------------------
 * deltatime2timestamp - returns nanoseconds since Unix epoch, no leap seconds
 *----------------------------------------------------------------------------*/
int64_t GediParms::deltatime2timestamp (double delta_time)
{
    return TimeLib::gps2systimeex(delta_time + (double)GEDI_SDP_EPOCH_GPS);
}

/*----------------------------------------------------------------------------
 * tojson
 *----------------------------------------------------------------------------*/
const char* GediParms::tojson (void) const
{
    rapidjson::Document doc;
    doc.SetObject();
    rapidjson::Document::AllocatorType& allocator = doc.GetAllocator();

    /* Base class params first */
    const char* netsvcjson = NetsvcParms::tojson();
    if(netsvcjson)
    {
        doc.Parse(netsvcjson);
        delete [] netsvcjson;;
    }

    /* Serialize beams array */
    rapidjson::Value beamsArray(rapidjson::kArrayType);
    for (int i = 0; i < NUM_BEAMS; ++i)
    {
        beamsArray.PushBack(beams[i], allocator);
    }
    doc.AddMember("beams", beamsArray, allocator);

    /* Serialize filters using enum to string conversion */
    doc.AddMember("degrade_filter", rapidjson::Value(degrade2str(degrade_filter), allocator), allocator);
    doc.AddMember("l2_quality_filter", rapidjson::Value(l2quality2str(l2_quality_filter), allocator), allocator);
    doc.AddMember("l4_quality_filter", rapidjson::Value(l4quality2str(l4_quality_filter), allocator), allocator);
    doc.AddMember("surface_filter", rapidjson::Value(surface2str(surface_filter), allocator), allocator);

    rapidjson::StringBuffer buffer;
    rapidjson::Writer<rapidjson::StringBuffer> writer(buffer);
    doc.Accept(writer);

    return StringLib::duplicate(buffer.GetString());
}

/******************************************************************************
 * PRIVATE METHODS
 ******************************************************************************/

/*----------------------------------------------------------------------------
 * Constructor
 *----------------------------------------------------------------------------*/
GediParms::GediParms(lua_State* L, int index):
    NetsvcParms                 (L, index),
    beams                       {true, true, true, true, true, true, true, true},
    degrade_filter              (DEGRADE_UNFILTERED),
    l2_quality_filter           (L2QLTY_UNFILTERED),
    l4_quality_filter           (L4QLTY_UNFILTERED),
    surface_filter              (SURFACE_UNFILTERED)
{
    bool provided = false;

    try
    {
        /* Beams */
        lua_getfield(L, index, GediParms::BEAM);
        get_lua_beams(L, -1, &provided);
        lua_pop(L, 1);

        /* Degrade Flag */
        lua_getfield(L, index, GediParms::DEGRADE_FLAG);
        degrade_filter = (degrade_t)LuaObject::getLuaInteger(L, -1, true, degrade_filter, &provided);
        if(provided) mlog(DEBUG, "Setting %s to %d", GediParms::DEGRADE_FLAG, degrade_filter);
        lua_pop(L, 1);

        /* L2 Quality Flag */
        lua_getfield(L, index, GediParms::L2_QUALITY_FLAG);
        l2_quality_filter = (l2_quality_t)LuaObject::getLuaInteger(L, -1, true, l2_quality_filter, &provided);
        if(provided) mlog(DEBUG, "Setting %s to %d", GediParms::L2_QUALITY_FLAG, l2_quality_filter);
        lua_pop(L, 1);

        /* L4 Quality Flag */
        lua_getfield(L, index, GediParms::L4_QUALITY_FLAG);
        l4_quality_filter = (l4_quality_t)LuaObject::getLuaInteger(L, -1, true, l4_quality_filter, &provided);
        if(provided) mlog(DEBUG, "Setting %s to %d", GediParms::L4_QUALITY_FLAG, l4_quality_filter);
        lua_pop(L, 1);

        /* Surface Flag */
        lua_getfield(L, index, GediParms::SURFACE_FLAG);
        surface_filter = (surface_t)LuaObject::getLuaInteger(L, -1, true, surface_filter, &provided);
        if(provided) mlog(DEBUG, "Setting %s to %d", GediParms::SURFACE_FLAG, surface_filter);
        lua_pop(L, 1);
    }
    catch(const RunTimeException& e)
    {
        cleanup();
        throw; // rethrow exception
    }
}

/*----------------------------------------------------------------------------
 * Destructor
 *----------------------------------------------------------------------------*/
GediParms::~GediParms (void)
{
    cleanup();
}

/*----------------------------------------------------------------------------
 * cleanup
 *----------------------------------------------------------------------------*/
void GediParms::cleanup (void)
{
}

/*----------------------------------------------------------------------------
 * set_beam
 *----------------------------------------------------------------------------*/
bool GediParms::set_beam(int beam)
{
    const int index = beam2index(beam);
    if(index >= 0)
    {
        beams[index] = true;
        mlog(DEBUG, "Selecting beam %d", beam);
        return true;
    }

    mlog(ERROR, "Invalid beam: %d", beam);
    return false;
}

/*----------------------------------------------------------------------------
 * get_lua_beams
 *----------------------------------------------------------------------------*/
void GediParms::get_lua_beams (lua_State* L, int index, bool* provided)
{
    /* Reset Provided */
    if(provided) *provided = false;

    /* Must be table of beams or a single beam */
    if(lua_istable(L, index))
    {
        /* Clear beam table (sets all to false) */
        memset(beams, 0, sizeof(beams));

        /* Get number of entries in table */
        const int num_entries = lua_rawlen(L, index);
        if(num_entries > 0 && provided) *provided = true;

        /* Iterate through each entry in table */
        for(int i = 0; i < num_entries; i++)
        {
            /* Get entry */
            lua_rawgeti(L, index, i+1);

            /* Set beam */
            if(lua_isinteger(L, -1))
            {
                const int beam = LuaObject::getLuaInteger(L, -1);
                set_beam(beam);
            }
            else if(lua_isstring(L, -1))
            {
                const char* group = LuaObject::getLuaString(L, -1);
                const int beam = group2beam(group);
                set_beam(beam);
            }

            /* Clean up stack */
            lua_pop(L, 1);
        }
    }
    else if(lua_isinteger(L, index))
    {
        /* Clear beam table (sets all to false) */
        memset(beams, 0, sizeof(beams));

        /* Set Beam */
        const int beam = LuaObject::getLuaInteger(L, -1);
        if(beam == ALL_BEAMS) // special case
        {
            for(int i = 0; i < NUM_BEAMS; i++)
            {
                beams[i] = true;
            }
            mlog(DEBUG, "Selecting all beams");
        }
        else
        {
            set_beam(beam);
        }
    }
    else if(lua_isstring(L, index))
    {
        /* Clear beam table (sets all to false) */
        memset(beams, 0, sizeof(beams));

        /* Set Beam */
        const char* group = LuaObject::getLuaString(L, -1);
        const int beam = group2beam(group);
        set_beam(beam);
    }
    else if(!lua_isnil(L, index))
    {
        mlog(ERROR, "Beams must be provided as a table or single integer or string");
    }
<<<<<<< HEAD
=======
}

/*----------------------------------------------------------------------------
 * degrade2string
 *----------------------------------------------------------------------------*/
const char* GediParms::degrade2string(degrade_t filter)
{
    switch(filter)
    {
        case DEGRADE_UNFILTERED: return "UNFILTERED";
        case DEGRADE_UNSET:      return "UNSET";
        case DEGRADE_SET:        return "SET";
        default:                 return "UNKNOWN";
    }
}

/*----------------------------------------------------------------------------
 * l2quality2string
 *----------------------------------------------------------------------------*/
const char* GediParms::l2quality2tring(l2_quality_t filter)
{
    switch(filter)
    {
        case L2QLTY_UNFILTERED: return "UNFILTERED";
        case L2QLTY_UNSET:      return "UNSET";
        case L2QLTY_SET:        return "SET";
        default:                return "UNKNOWN";
    }
}

/*----------------------------------------------------------------------------
 * l4quality2string
 *----------------------------------------------------------------------------*/
const char* GediParms::l4quality2string(l4_quality_t filter)
{
    switch(filter)
    {
        case L4QLTY_UNFILTERED: return "UNFILTERED";
        case L4QLTY_UNSET:      return "UNSET";
        case L4QLTY_SET:        return "SET";
        default:                return "UNKNOWN";
    }
}

/*----------------------------------------------------------------------------
 * surface2string
 *----------------------------------------------------------------------------*/
const char* GediParms::surface2string(surface_t filter)
{
    switch(filter)
    {
        case SURFACE_UNFILTERED: return "UNFILTERED";
        case SURFACE_UNSET:      return "UNSET";
        case SURFACE_SET:        return "SET";
        default:                 return "UNKNOWN";
    }
>>>>>>> 094f542e
}<|MERGE_RESOLUTION|>--- conflicted
+++ resolved
@@ -417,63 +417,4 @@
     {
         mlog(ERROR, "Beams must be provided as a table or single integer or string");
     }
-<<<<<<< HEAD
-=======
-}
-
-/*----------------------------------------------------------------------------
- * degrade2string
- *----------------------------------------------------------------------------*/
-const char* GediParms::degrade2string(degrade_t filter)
-{
-    switch(filter)
-    {
-        case DEGRADE_UNFILTERED: return "UNFILTERED";
-        case DEGRADE_UNSET:      return "UNSET";
-        case DEGRADE_SET:        return "SET";
-        default:                 return "UNKNOWN";
-    }
-}
-
-/*----------------------------------------------------------------------------
- * l2quality2string
- *----------------------------------------------------------------------------*/
-const char* GediParms::l2quality2tring(l2_quality_t filter)
-{
-    switch(filter)
-    {
-        case L2QLTY_UNFILTERED: return "UNFILTERED";
-        case L2QLTY_UNSET:      return "UNSET";
-        case L2QLTY_SET:        return "SET";
-        default:                return "UNKNOWN";
-    }
-}
-
-/*----------------------------------------------------------------------------
- * l4quality2string
- *----------------------------------------------------------------------------*/
-const char* GediParms::l4quality2string(l4_quality_t filter)
-{
-    switch(filter)
-    {
-        case L4QLTY_UNFILTERED: return "UNFILTERED";
-        case L4QLTY_UNSET:      return "UNSET";
-        case L4QLTY_SET:        return "SET";
-        default:                return "UNKNOWN";
-    }
-}
-
-/*----------------------------------------------------------------------------
- * surface2string
- *----------------------------------------------------------------------------*/
-const char* GediParms::surface2string(surface_t filter)
-{
-    switch(filter)
-    {
-        case SURFACE_UNFILTERED: return "UNFILTERED";
-        case SURFACE_UNSET:      return "UNSET";
-        case SURFACE_SET:        return "SET";
-        default:                 return "UNKNOWN";
-    }
->>>>>>> 094f542e
 }