--- conflicted
+++ resolved
@@ -127,28 +127,6 @@
 	mkdir -p $(BATHY_BUILD_DIR)
 
 config-debug: prep ## configure the server for running locally with debug symbols, optimizations off, static analysis, and address sanitizer
-<<<<<<< HEAD
-	cd $(SLIDERULE_BUILD_DIR) && $(CLANG_CFG) && cmake $(DEBUG_CFG) -DMAX_FREE_STACK_SIZE=1 -DENABLE_TRACING=ON $(SLIDERULE_SOURCE_DIR)
-	cd $(ICESAT2_BUILD_DIR)   && $(CLANG_CFG) && cmake $(DEBUG_CFG) $(SLIDERULE_SOURCE_DIR)/plugins/icesat2
-	cd $(PGC_BUILD_DIR)       && $(CLANG_CFG) && cmake $(DEBUG_CFG) $(SLIDERULE_SOURCE_DIR)/plugins/pgc
-	cd $(LANDSAT_BUILD_DIR)   && $(CLANG_CFG) && cmake $(DEBUG_CFG) $(SLIDERULE_SOURCE_DIR)/plugins/landsat
-	cd $(GEDI_BUILD_DIR)      && $(CLANG_CFG) && cmake $(DEBUG_CFG) $(SLIDERULE_SOURCE_DIR)/plugins/gedi
-	cd $(USGS3DEP_BUILD_DIR)  && $(CLANG_CFG) && cmake $(DEBUG_CFG) $(SLIDERULE_SOURCE_DIR)/plugins/usgs3dep
-	cd $(OPENDATA_BUILD_DIR)  && $(CLANG_CFG) && cmake $(DEBUG_CFG) $(SLIDERULE_SOURCE_DIR)/plugins/opendata
-	cd $(SWOT_BUILD_DIR)      && $(CLANG_CFG) && cmake $(DEBUG_CFG) $(SLIDERULE_SOURCE_DIR)/plugins/swot
-	cd $(BATHY_BUILD_DIR)     && $(CLANG_CFG) && cmake $(DEBUG_CFG) $(SLIDERULE_SOURCE_DIR)/../sliderule-bathy
-
-config-release: prep ## configure server to run a release version locally
-	cd $(SLIDERULE_BUILD_DIR) && cmake $(RELEASE_CFG) -DMAX_FREE_STACK_SIZE=1 $(SLIDERULE_SOURCE_DIR)
-	cd $(ICESAT2_BUILD_DIR)   && cmake $(RELEASE_CFG) $(SLIDERULE_SOURCE_DIR)/plugins/icesat2
-	cd $(PGC_BUILD_DIR)       && cmake $(RELEASE_CFG) $(SLIDERULE_SOURCE_DIR)/plugins/pgc
-	cd $(LANDSAT_BUILD_DIR)   && cmake $(RELEASE_CFG) $(SLIDERULE_SOURCE_DIR)/plugins/landsat
-	cd $(GEDI_BUILD_DIR)      && cmake $(RELEASE_CFG) $(SLIDERULE_SOURCE_DIR)/plugins/gedi
-	cd $(USGS3DEP_BUILD_DIR)  && cmake $(RELEASE_CFG) $(SLIDERULE_SOURCE_DIR)/plugins/usgs3dep
-	cd $(OPENDATA_BUILD_DIR)  && cmake $(RELEASE_CFG) $(SLIDERULE_SOURCE_DIR)/plugins/opendata
-	cd $(SWOT_BUILD_DIR)      && cmake $(RELEASE_CFG) $(SLIDERULE_SOURCE_DIR)/plugins/swot
-	cd $(BATHY_BUILD_DIR)     && cmake $(RELEASE_CFG) $(SLIDERULE_SOURCE_DIR)/../sliderule-bathy
-=======
 	cd $(SLIDERULE_BUILD_DIR) && $(CLANG_CFG) && cmake $(DEBUG_CFG) -DMAX_FREE_STACK_SIZE=1 -DENABLE_TRACING=ON $(ROOT)
 	cd $(TARGET_BUILD_DIR)    && $(CLANG_CFG) && cmake $(DEBUG_CFG) $(ROOT)/targets/slideruleearth-aws
 	cd $(ICESAT2_BUILD_DIR)   && $(CLANG_CFG) && cmake $(DEBUG_CFG) $(ROOT)/plugins/icesat2
@@ -158,6 +136,7 @@
 	cd $(USGS3DEP_BUILD_DIR)  && $(CLANG_CFG) && cmake $(DEBUG_CFG) $(ROOT)/plugins/usgs3dep
 	cd $(OPENDATA_BUILD_DIR)  && $(CLANG_CFG) && cmake $(DEBUG_CFG) $(ROOT)/plugins/opendata
 	cd $(SWOT_BUILD_DIR)      && $(CLANG_CFG) && cmake $(DEBUG_CFG) $(ROOT)/plugins/swot
+	cd $(BATHY_BUILD_DIR)     && $(CLANG_CFG) && cmake $(DEBUG_CFG) $(ROOT)/../sliderule-bathy
 
 config-release: prep ## configure server to run a release version locally
 	cd $(SLIDERULE_BUILD_DIR) && cmake $(RELEASE_CFG) -DMAX_FREE_STACK_SIZE=1 $(ROOT)
@@ -169,7 +148,7 @@
 	cd $(USGS3DEP_BUILD_DIR)  && cmake $(RELEASE_CFG) $(ROOT)/plugins/usgs3dep
 	cd $(OPENDATA_BUILD_DIR)  && cmake $(RELEASE_CFG) $(ROOT)/plugins/opendata
 	cd $(SWOT_BUILD_DIR)      && cmake $(RELEASE_CFG) $(ROOT)/plugins/swot
->>>>>>> 45d6dcd0
+	cd $(BATHY_BUILD_DIR)     && cmake $(RELEASE_CFG) $(ROOT)/../sliderule-bathy
 
 sliderule: ## build the server using the local configuration
 	make -j4 -C $(SLIDERULE_BUILD_DIR)
