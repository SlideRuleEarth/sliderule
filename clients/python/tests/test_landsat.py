"""Tests for sliderule landsat raster support."""

import pytest
from pathlib import Path
import os.path
from sliderule import sliderule, earthdata, icesat2

TESTDIR = Path(__file__).parent

@pytest.mark.network
class TestHLS:
    # def test_samples(self, domain, organization, desired_nodes):
    #     sliderule.init(domain, organization=organization, desired_nodes=desired_nodes, bypass_dns=True)
    #     time_start = "2021-01-01T00:00:00Z"
    #     time_end = "2021-02-01T23:59:59Z"
    #     polygon = [ {"lon": -177.0000000001, "lat": 51.0000000001},
    #                 {"lon": -179.0000000001, "lat": 51.0000000001},
    #                 {"lon": -179.0000000001, "lat": 49.0000000001},
    #                 {"lon": -177.0000000001, "lat": 49.0000000001},
    #                 {"lon": -177.0000000001, "lat": 51.0000000001} ]
    #     catalog = earthdata.stac(short_name="HLS", polygon=polygon, time_start=time_start, time_end=time_end, as_str=True)
    #     rqst = {"samples": {"asset": "landsat-hls", "catalog": catalog, "bands": ["B02"]}, "coordinates": [[-178.0, 50.7]]}
    #     rsps = sliderule.source("samples", rqst)

    def test_subset(self, domain, organization, desired_nodes):
        sliderule.init(domain, organization=organization, desired_nodes=desired_nodes, bypass_dns=True)
        time_start = "2021-01-01T00:00:00Z"
        time_end = "2021-02-01T23:59:59Z"
        polygon = [ {"lon": -177.0000000001, "lat": 51.0000000001},
                    {"lon": -179.0000000001, "lat": 51.0000000001},
                    {"lon": -179.0000000001, "lat": 49.0000000001},
                    {"lon": -177.0000000001, "lat": 49.0000000001},
                    {"lon": -177.0000000001, "lat": 51.0000000001} ]
        catalog = earthdata.stac(short_name="HLS", polygon=polygon, time_start=time_start, time_end=time_end, as_str=True)
<<<<<<< HEAD
        rqst = {"samples": {"asset": "landsat-hls", "catalog": catalog, "bands": ["B02"]}, "coordinates": [[-178.0, 50.7]]}
        rsps = sliderule.source("samples", rqst)
        assert len(rsps) > 0

    def test_ndvi(self, domain, organization, desired_nodes):
        icesat2.init(domain, organization=organization, desired_nodes=desired_nodes, bypass_dns=True)
        region = sliderule.toregion(os.path.join(TESTDIR, "data/grandmesa.geojson"))
        resource = "ATL03_20181017222812_02950102_005_01.h5"
        parms = { "poly": region['poly'],
                  "srt": icesat2.SRT_LAND,
                  "cnf": icesat2.CNF_SURFACE_HIGH,
                  "ats": 20.0,
                  "cnt": 10,
                  "len": 40.0,
                  "res": 20.0,
                  "maxi": 1,
                  "samples": {"ndvi": {"asset": "landsat-hls", "t0": "2021-01-01T00:00:00Z", "t1": "2021-02-01T23:59:59Z", "bands": ["NDVI"]}} }
        gdf = icesat2.atl06p(parms, resources=[resource])
        assert len(gdf) > 0
        assert len(gdf["ndvi.value"]) > 0
=======
        rqst = {"subset": {"asset": "landsat-hls", "catalog": catalog, "bands": ["NDVI"]}, "coordinates": [[-179.87, 50.45], [-178.27, 51.44]]}
        rsps = sliderule.source("subset", rqst)

    # def test_ndvi(self, domain, asset, organization, desired_nodes):
    #     icesat2.init(domain, organization=organization, desired_nodes=desired_nodes, bypass_dns=True)
    #     region = sliderule.toregion(os.path.join(TESTDIR, "data/grandmesa.geojson"))
    #     resource = "ATL03_20181017222812_02950102_005_01.h5"
    #     time_start = "2021-01-01T00:00:00Z"
    #     time_end = "2021-02-01T23:59:59Z"
    #     catalog = earthdata.stac(short_name="HLS", polygon=region['poly'], time_start=time_start, time_end=time_end, as_str=True)
    #     parms = { "poly": region['poly'],
    #               "raster": region['raster'],
    #               "cnf": "atl03_high",
    #               "ats": 20.0,
    #               "cnt": 10,
    #               "len": 40.0,
    #               "res": 20.0,
    #               "maxi": 1,
    #               "samples": {"ndvi": {"asset": "landsat-hls", "catalog": catalog, "bands": ["NDVI"]}} }
    #     gdf = icesat2.atl06p(parms, asset=asset, resources=[resource])
>>>>>>> a113b41f
<|MERGE_RESOLUTION|>--- conflicted
+++ resolved
@@ -9,18 +9,18 @@
 
 @pytest.mark.network
 class TestHLS:
-    # def test_samples(self, domain, organization, desired_nodes):
-    #     sliderule.init(domain, organization=organization, desired_nodes=desired_nodes, bypass_dns=True)
-    #     time_start = "2021-01-01T00:00:00Z"
-    #     time_end = "2021-02-01T23:59:59Z"
-    #     polygon = [ {"lon": -177.0000000001, "lat": 51.0000000001},
-    #                 {"lon": -179.0000000001, "lat": 51.0000000001},
-    #                 {"lon": -179.0000000001, "lat": 49.0000000001},
-    #                 {"lon": -177.0000000001, "lat": 49.0000000001},
-    #                 {"lon": -177.0000000001, "lat": 51.0000000001} ]
-    #     catalog = earthdata.stac(short_name="HLS", polygon=polygon, time_start=time_start, time_end=time_end, as_str=True)
-    #     rqst = {"samples": {"asset": "landsat-hls", "catalog": catalog, "bands": ["B02"]}, "coordinates": [[-178.0, 50.7]]}
-    #     rsps = sliderule.source("samples", rqst)
+    def test_samples(self, domain, organization, desired_nodes):
+        sliderule.init(domain, organization=organization, desired_nodes=desired_nodes, bypass_dns=True)
+        time_start = "2021-01-01T00:00:00Z"
+        time_end = "2021-02-01T23:59:59Z"
+        polygon = [ {"lon": -177.0000000001, "lat": 51.0000000001},
+                    {"lon": -179.0000000001, "lat": 51.0000000001},
+                    {"lon": -179.0000000001, "lat": 49.0000000001},
+                    {"lon": -177.0000000001, "lat": 49.0000000001},
+                    {"lon": -177.0000000001, "lat": 51.0000000001} ]
+        catalog = earthdata.stac(short_name="HLS", polygon=polygon, time_start=time_start, time_end=time_end, as_str=True)
+        rqst = {"samples": {"asset": "landsat-hls", "catalog": catalog, "bands": ["B02"]}, "coordinates": [[-178.0, 50.7]]}
+        rsps = sliderule.source("samples", rqst)
 
     def test_subset(self, domain, organization, desired_nodes):
         sliderule.init(domain, organization=organization, desired_nodes=desired_nodes, bypass_dns=True)
@@ -32,7 +32,6 @@
                     {"lon": -177.0000000001, "lat": 49.0000000001},
                     {"lon": -177.0000000001, "lat": 51.0000000001} ]
         catalog = earthdata.stac(short_name="HLS", polygon=polygon, time_start=time_start, time_end=time_end, as_str=True)
-<<<<<<< HEAD
         rqst = {"samples": {"asset": "landsat-hls", "catalog": catalog, "bands": ["B02"]}, "coordinates": [[-178.0, 50.7]]}
         rsps = sliderule.source("samples", rqst)
         assert len(rsps) > 0
@@ -52,26 +51,4 @@
                   "samples": {"ndvi": {"asset": "landsat-hls", "t0": "2021-01-01T00:00:00Z", "t1": "2021-02-01T23:59:59Z", "bands": ["NDVI"]}} }
         gdf = icesat2.atl06p(parms, resources=[resource])
         assert len(gdf) > 0
-        assert len(gdf["ndvi.value"]) > 0
-=======
-        rqst = {"subset": {"asset": "landsat-hls", "catalog": catalog, "bands": ["NDVI"]}, "coordinates": [[-179.87, 50.45], [-178.27, 51.44]]}
-        rsps = sliderule.source("subset", rqst)
-
-    # def test_ndvi(self, domain, asset, organization, desired_nodes):
-    #     icesat2.init(domain, organization=organization, desired_nodes=desired_nodes, bypass_dns=True)
-    #     region = sliderule.toregion(os.path.join(TESTDIR, "data/grandmesa.geojson"))
-    #     resource = "ATL03_20181017222812_02950102_005_01.h5"
-    #     time_start = "2021-01-01T00:00:00Z"
-    #     time_end = "2021-02-01T23:59:59Z"
-    #     catalog = earthdata.stac(short_name="HLS", polygon=region['poly'], time_start=time_start, time_end=time_end, as_str=True)
-    #     parms = { "poly": region['poly'],
-    #               "raster": region['raster'],
-    #               "cnf": "atl03_high",
-    #               "ats": 20.0,
-    #               "cnt": 10,
-    #               "len": 40.0,
-    #               "res": 20.0,
-    #               "maxi": 1,
-    #               "samples": {"ndvi": {"asset": "landsat-hls", "catalog": catalog, "bands": ["NDVI"]}} }
-    #     gdf = icesat2.atl06p(parms, asset=asset, resources=[resource])
->>>>>>> a113b41f
+        assert len(gdf["ndvi.value"]) > 0