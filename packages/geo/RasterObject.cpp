/*
 * Copyright (c) 2021, University of Washington
 * All rights reserved.
 *
 * Redistribution and use in source and binary forms, with or without
 * modification, are permitted provided that the following conditions are met:
 *
 * 1. Redistributions of source code must retain the above copyright notice,
 *    this list of conditions and the following disclaimer.
 *
 * 2. Redistributions in binary form must reproduce the above copyright notice,
 *    this list of conditions and the following disclaimer in the documentation
 *    and/or other materials provided with the distribution.
 *
 * 3. Neither the name of the University of Washington nor the names of its
 *    contributors may be used to endorse or promote products derived from this
 *    software without specific prior written permission.
 *
 * THIS SOFTWARE IS PROVIDED BY THE UNIVERSITY OF WASHINGTON AND CONTRIBUTORS
 * “AS IS” AND ANY EXPRESS OR IMPLIED WARRANTIES, INCLUDING, BUT NOT LIMITED
 * TO, THE IMPLIED WARRANTIES OF MERCHANTABILITY AND FITNESS FOR A PARTICULAR
 * PURPOSE ARE DISCLAIMED. IN NO EVENT SHALL THE UNIVERSITY OF WASHINGTON OR
 * CONTRIBUTORS BE LIABLE FOR ANY DIRECT, INDIRECT, INCIDENTAL, SPECIAL,
 * EXEMPLARY, OR CONSEQUENTIAL DAMAGES (INCLUDING, BUT NOT LIMITED TO,
 * PROCUREMENT OF SUBSTITUTE GOODS OR SERVICES; LOSS OF USE, DATA, OR PROFITS;
 * OR BUSINESS INTERRUPTION) HOWEVER CAUSED AND ON ANY THEORY OF LIABILITY,
 * WHETHER IN CONTRACT, STRICT LIABILITY, OR TORT (INCLUDING NEGLIGENCE OR
 * OTHERWISE) ARISING IN ANY WAY OUT OF THE USE OF THIS SOFTWARE, EVEN IF
 * ADVISED OF THE POSSIBILITY OF SUCH DAMAGE.
 */

/******************************************************************************
 * INCLUDES
 ******************************************************************************/

#include "OsApi.h"
#include "RequestFields.h"
#include "RasterObject.h"
#include "GdalRaster.h"
#include "GeoIndexedRaster.h"
#include "GeoFields.h"
#include "Ordering.h"
#include "List.h"

#ifdef __aws__
#include "aws.h"
#endif

/******************************************************************************
 * STATIC DATA
 ******************************************************************************/

const char* RasterObject::OBJECT_TYPE  = "RasterObject";
const char* RasterObject::LUA_META_NAME  = "RasterObject";
const struct luaL_Reg RasterObject::LUA_META_TABLE[] = {
    {NULL,          NULL}
};

Mutex RasterObject::factoryMut;
Dictionary<RasterObject::factory_t> RasterObject::factories;
Mutex RasterObject::fileDictMut;

/******************************************************************************
 * PUBLIC METHODS
 ******************************************************************************/

/*----------------------------------------------------------------------------
 * init
 *----------------------------------------------------------------------------*/
void RasterObject::init( void )
{
}

/*----------------------------------------------------------------------------
 * deinit
 *----------------------------------------------------------------------------*/
void RasterObject::deinit( void )
{
}

/*----------------------------------------------------------------------------
 * luaCreate
 *----------------------------------------------------------------------------*/
int RasterObject::luaCreate( lua_State* L )
{
    RequestFields* rqst_parms = NULL;
    try
    {
        /* Get Parameters */
        rqst_parms = dynamic_cast<RequestFields*>(getLuaObject(L, 1, RequestFields::OBJECT_TYPE));
        if(rqst_parms == NULL) throw RunTimeException(CRITICAL, RTE_ERROR, "Failed to get request parameters");

        const char* key = getLuaString(L, 2, true, GeoFields::DEFAULT_KEY);
        const GeoFields* geo_fields = &rqst_parms->samplers[key];

        /* Get Factory */
        factory_t factory;
        bool found = false;
        factoryMut.lock();
        {
            found = factories.find(geo_fields->asset.getName(), &factory);
        }
        factoryMut.unlock();

        /* Check Factory */
        if(!found) throw RunTimeException(CRITICAL, RTE_ERROR, "Failed to find registered raster for %s", geo_fields->asset.getName());

        /* Create Raster */
        RasterObject* _raster = factory.create(L, rqst_parms, key);
        if(_raster == NULL) throw RunTimeException(CRITICAL, RTE_ERROR, "Failed to create raster of type: %s", geo_fields->asset.getName());

        /* Return Object */
        return createLuaObject(L, _raster);
    }
    catch(const RunTimeException& e)
    {
        if(rqst_parms) rqst_parms->releaseLuaObject();
        mlog(e.level(), "Error creating %s: %s", LUA_META_NAME, e.what());
        return returnLuaStatus(L, false);
    }
}

/*----------------------------------------------------------------------------
 * cppCreate
 *----------------------------------------------------------------------------*/
RasterObject* RasterObject::cppCreate(RequestFields* rqst_parms, const char* key)
{
    /* Check Parameters */
    if(!rqst_parms) return NULL;
    const GeoFields* geo_fields = &rqst_parms->samplers[key];

    /* Get Factory */
    factory_t factory;
    bool found = false;

    factoryMut.lock();
    {
        found = factories.find(geo_fields->asset.getName(), &factory);
    }
    factoryMut.unlock();

    /* Check Factory */
    if(!found)
    {
        mlog(CRITICAL, "Failed to find registered raster for %s", geo_fields->asset.getName());
        return NULL;
    }

    /* Create Raster */
    RasterObject* _raster = factory.create(NULL, rqst_parms, key);
    if(!_raster)
    {
        mlog(CRITICAL, "Failed to create raster for %s", geo_fields->asset.getName());
        return NULL;
    }

    /* Bump Lua Reference (for releasing in destructor) */
    referenceLuaObject(rqst_parms);

    /* Return Raster */
    return _raster;
}

/*----------------------------------------------------------------------------
 * cppCreate
 *----------------------------------------------------------------------------*/
RasterObject* RasterObject::cppCreate(const RasterObject* obj)
{
    return cppCreate(obj->rqstParms, obj->samplerKey);
}

/*----------------------------------------------------------------------------
 * registerRaster
 *----------------------------------------------------------------------------*/
bool RasterObject::registerRaster (const char* _name, factory_f create)
{
    bool status;

    factoryMut.lock();
    {
        const factory_t factory = { .create = create };
        status = factories.add(_name, factory);
    }
    factoryMut.unlock();

    return status;
}

/*----------------------------------------------------------------------------
 * getSamples
 *----------------------------------------------------------------------------*/
uint32_t RasterObject::getSamples(const std::vector<point_info_t>& points, List<sample_list_t*>& sllist, void* param)
{
    static_cast<void>(param);
    uint32_t ssErrors = SS_NO_ERRORS;

    samplingMut.lock();
    try
    {
        /* Get maximum number of batch processing threads allowed */
        const uint32_t maxNumThreads = getMaxBatchThreads();

        /* Get readers ranges */
        std::vector<range_t> ranges;
        getThreadsRanges(ranges, points.size(), 5, maxNumThreads);

        for(uint32_t i = 0; i < ranges.size(); i++)
        {
            const range_t& range = ranges[i];
            mlog(DEBUG, "range-%u: %u to %u", i, range.start, range.end);
        }

        const uint32_t numThreads = ranges.size();
        mlog(INFO, "Number of reader threads: %u", numThreads);

        if(numThreads == 1)
        {
            /* Single thread, read all samples in one thread using this RasterObject */
            std::vector<sample_list_t*> samples;
            ssErrors = readSamples(this, ranges[0], points, samples);
            for(sample_list_t* slist : samples)
            {
                sllist.add(slist);
            }
        }
        else
        {
            /* Start reader threads */
            std::vector<Thread*> pids;

            for(uint32_t i = 0; i < numThreads; i++)
            {
                /* Create a RasterObject for each reader thread.
                 * These objects are local and will be deleted in the reader destructor.
                 * The user's (this) RasterObject is not directly used for sampling; it is used to accumulate samples from all readers.
                 */
                RasterObject* _robj = RasterObject::cppCreate(this);
                reader_t* reader = new reader_t(_robj, points);
                reader->range = ranges[i];
                readersMut.lock();
                {
                    readers.push_back(reader);
                }
                readersMut.unlock();
                Thread* pid = new Thread(readerThread, reader);
                pids.push_back(pid);
            }

            /* Wait for all reader threads to finish */
            for(Thread* pid : pids)
            {
                delete pid;
            }

            /* Copy samples lists (slist pointers only) from each reader. */
            for(const reader_t* reader : readers)
            {
                /* Acumulate errors from all reader threads */
                ssErrors |= reader->ssErrors;

                for(sample_list_t* slist : reader->samples)
                {
                    for(int32_t i = 0; i < slist->length(); i++)
                    {
                        /* NOTE: sample.fileId is an index of the file name in the reader's file dictionary.
                         *        we need to convert it to the index in the batch sampler's dictionary (user's RasterObject dict).
                         */
                        RasterSample* sample = slist->get(i);

                        /* Find the file name for the sample id in reader's dictionary */
                        const char* name = reader->robj->fileDictGetFile(sample->fileId);

                        /* Use user's RasterObject dictionary to store the file names. */
                        const uint64_t id = fileDictAdd(name);

                        /* Update the sample file id */
                        sample->fileId = id;
                    }

                    sllist.add(slist);
                }
            }

            /* Clear raders */
            readersMut.lock();
            {
                for(const reader_t* reader : readers)
                    delete reader;

                readers.clear();
            }
            readersMut.unlock();

        }
    }
    catch (const RunTimeException &e)
    {
        mlog(e.level(), "Error getting samples: %s", e.what());
    }
    samplingMut.unlock();

    return ssErrors;
}

/*----------------------------------------------------------------------------
 * getPixels
 *----------------------------------------------------------------------------*/
uint8_t* RasterObject::getPixels(uint32_t ulx, uint32_t uly, uint32_t xsize, uint32_t ysize, void* param)
{
    static_cast<void>(ulx);
    static_cast<void>(uly);
    static_cast<void>(xsize);
    static_cast<void>(ysize);
    static_cast<void>(param);
    return NULL;
}

/*----------------------------------------------------------------------------
 * getMaxBatchThreads
 *----------------------------------------------------------------------------*/
uint32_t RasterObject::getMaxBatchThreads(void)
{
    /* Maximum number of batch threads.
     * Each batch thread may create multiple raster reading threads.
     */
    const uint32_t maxThreads = 16;
    return std::min(std::thread::hardware_concurrency(), maxThreads);
}

/*----------------------------------------------------------------------------
 * Destructor
 *----------------------------------------------------------------------------*/
RasterObject::~RasterObject(void)
{
    /* Release RequestFields LuaObject */
    rqstParms->releaseLuaObject();

    /* Delete Key */
    delete [] samplerKey;
}

void RasterObject::stopSampling(void)
{
    samplingEnabled = false;
    readersMut.lock();
    {
        for(const reader_t* reader : readers)
            reader->robj->stopSampling();
    }
    readersMut.unlock();
}

/*----------------------------------------------------------------------------
 * fileDictAdd
 *----------------------------------------------------------------------------*/
uint64_t RasterObject::fileDictAdd(const string& fileName)
{
    uint64_t id;

    fileDictMut.lock();
    {
<<<<<<< HEAD
        id = (rqstParms->keySpace.value << 32) | fileDict.length();
        fileDict.add(fileName.c_str(), id);
=======
        if(!fileDict.find(fileName.c_str(), &id))
        {
            id = (parms->key_space << 32) | fileDict.length();
            fileDict.add(fileName.c_str(), id);
        }
>>>>>>> ca68256b
    }
    fileDictMut.unlock();
    return id;
}

/*----------------------------------------------------------------------------
 * fileDictGetFile
 *----------------------------------------------------------------------------*/
const char* RasterObject::fileDictGetFile (uint64_t fileId)
{
    const char* fileName = NULL;
    fileDictMut.lock();
    {
        Dictionary<uint64_t>::Iterator iterator(fileDict);
        for(int i = 0; i < iterator.length; i++)
        {
            if(fileId == iterator[i].value)
            {
                fileName = iterator[i].key;
                break;
            }
        }
    }
    fileDictMut.unlock();
    return fileName;
}

/*----------------------------------------------------------------------------
 * fileDictClear
 *----------------------------------------------------------------------------*/
void RasterObject::fileDictClear (void)
{
    fileDictMut.lock();
    {
        fileDict.clear();
    }
    fileDictMut.unlock();
}

/*----------------------------------------------------------------------------
 * getThreadsRanges
 *----------------------------------------------------------------------------*/
void RasterObject::getThreadsRanges(std::vector<range_t>& ranges, uint32_t num,
                                    uint32_t minPerThread, uint32_t maxNumThreads)
{
    ranges.clear();

    /* Determine how many threads to use */
    if(num <= minPerThread)
    {
        ranges.emplace_back(range_t{0, num});
        return;
    }

    uint32_t numThreads = std::min(maxNumThreads, num / minPerThread);

    /* Ensure at least two threads if num > minPerThread */
    if(numThreads == 1 && maxNumThreads > 1)
    {
        numThreads = 2;
    }

    const uint32_t pointsPerThread = num / numThreads;
    uint32_t remainingPoints = num % numThreads;

    uint32_t start = 0;
    for(uint32_t i = 0; i < numThreads; i++)
    {
        const uint32_t end = start + pointsPerThread + (remainingPoints > 0 ? 1 : 0);
        ranges.emplace_back(range_t{start, end});

        start = end;
        if(remainingPoints > 0)
        {
            remainingPoints--;
        }
    }
}

/******************************************************************************
 * PROTECTED METHODS
 ******************************************************************************/

/*----------------------------------------------------------------------------
 * Constructor
 *----------------------------------------------------------------------------*/
RasterObject::RasterObject(lua_State *L, RequestFields* rqst_parms, const char* key):
    LuaObject(L, OBJECT_TYPE, LUA_META_NAME, LUA_META_TABLE),
<<<<<<< HEAD
    rqstParms(rqst_parms),
    parms(&rqstParms->samplers[key]),
    samplerKey(StringLib::duplicate(key)),
    sampling(true)
=======
    parms(_parms),
    samplingEnabled(true)
>>>>>>> ca68256b
{
    /* Add Lua Functions */
    LuaEngine::setAttrFunc(L, "sample", luaSamples);
    LuaEngine::setAttrFunc(L, "subset", luaSubsets);
}

/*----------------------------------------------------------------------------
 * luaSamples - :sample(lon, lat, [height], [gps]) --> in|out
 *----------------------------------------------------------------------------*/
int RasterObject::luaSamples(lua_State *L)
{
    uint32_t err = SS_NO_ERRORS;
    int num_ret = 1;

    RasterObject *lua_obj = NULL;
    List<RasterSample*> slist;

    try
    {
        /* Get Self */
        lua_obj = dynamic_cast<RasterObject*>(getLuaSelf(L, 1));

        /* Get Coordinates */
        const double lon    = getLuaFloat(L, 2);
        const double lat    = getLuaFloat(L, 3);
        const double height = getLuaFloat(L, 4, true, 0.0);
        const char* closest_time_str = getLuaString(L, 5, true, NULL);

        /* Get gps closest time (overrides params provided closest time) */
        int64_t gps = 0;
        if(closest_time_str != NULL)
        {
            gps = TimeLib::str2gpstime(closest_time_str);
        }

        /* Get samples */
        bool listvalid = true;
        const MathLib::point_3d_t point = {lon, lat, height};
        err = lua_obj->getSamples(point, gps, slist, NULL);

        if(err & SS_THREADS_LIMIT_ERROR)
        {
            listvalid = false;
            mlog(CRITICAL, "Too many rasters to sample, max allowed: %d, limit your AOI/temporal range or use filters", GeoIndexedRaster::MAX_READER_THREADS);
        }

        if(err & SS_RESOURCE_LIMIT_ERROR)
        {
            listvalid = false;
            mlog(CRITICAL, "System resource limit reached, could not sample rasters");
        }

        /* Create return table */
        lua_createtable(L, slist.length(), 0);
        num_ret++;

        /* Populate samples */
        if(listvalid && !slist.empty())
        {
            for(int i = 0; i < slist.length(); i++)
            {
                const RasterSample* sample = slist[i];
                const char* fileName = "";

                /* Find fileName from fileId */
                Dictionary<uint64_t>::Iterator iterator(lua_obj->fileDictGet());
                for(int j = 0; j < iterator.length; j++)
                {
                    if(iterator[j].value == sample->fileId)
                    {
                        fileName = iterator[j].key;
                        break;
                    }
                }

                lua_createtable(L, 0, 4);
                LuaEngine::setAttrStr(L, "file", fileName);

                if(lua_obj->parms->zonal_stats) /* Include all zonal stats */
                {
                    LuaEngine::setAttrNum(L, "mad", sample->stats.mad);
                    LuaEngine::setAttrNum(L, "stdev", sample->stats.stdev);
                    LuaEngine::setAttrNum(L, "median", sample->stats.median);
                    LuaEngine::setAttrNum(L, "mean", sample->stats.mean);
                    LuaEngine::setAttrNum(L, "max", sample->stats.max);
                    LuaEngine::setAttrNum(L, "min", sample->stats.min);
                    LuaEngine::setAttrNum(L, "count", sample->stats.count);
                }

                if(lua_obj->parms->flags_file) /* Include flags */
                {
                    LuaEngine::setAttrNum(L, "flags", sample->flags);
                }

                LuaEngine::setAttrInt(L, "fileid", sample->fileId);
                LuaEngine::setAttrNum(L, "time", sample->time);
                LuaEngine::setAttrNum(L, "value", sample->value);
                lua_rawseti(L, -2, i+1);
            }
        } else mlog(DEBUG, "No samples read for (%.2lf, %.2lf)", lon, lat);
    }
    catch (const RunTimeException &e)
    {
        mlog(e.level(), "Failed to read samples: %s", e.what());
    }

    /* Return Errors and Table of Samples */
    lua_pushinteger(L, err);
    return num_ret;
}

/*----------------------------------------------------------------------------
 * luaSubsets - :subset(lon_min, lat_min, lon_max, lat_max) --> in|out
 *----------------------------------------------------------------------------*/
int RasterObject::luaSubsets(lua_State *L)
{
    uint32_t err = SS_NO_ERRORS;
    int num_ret = 1;

    RasterObject *lua_obj = NULL;
    List<RasterSubset*> slist;

    try
    {
        /* Get Self */
        lua_obj = dynamic_cast<RasterObject*>(getLuaSelf(L, 1));

        /* Get extent */
        double lon_min = getLuaFloat(L, 2);
        double lat_min = getLuaFloat(L, 3);
        double lon_max = getLuaFloat(L, 4);
        double lat_max = getLuaFloat(L, 5);
        const char* closest_time_str = getLuaString(L, 6, true, NULL);

        /* Get gps closest time (overrides params provided closest time) */
        int64_t gps = 0;
        if(closest_time_str != NULL)
        {
            gps = TimeLib::str2gpstime(closest_time_str);
        }

        /* Get subset */
        const MathLib::extent_t extent = {{lon_min, lat_min}, {lon_max, lat_max}};
        err = lua_obj->getSubsets(extent, gps, slist, NULL);
        num_ret += slist2table(slist, err, L);
    }
    catch (const RunTimeException &e)
    {
        mlog(e.level(), "Failed to subset raster: %s", e.what());
    }

    /* Return Errors and Table of Samples */
    lua_pushinteger(L, err);

    return num_ret;
}



/******************************************************************************
 * PRIVATE METHODS
 ******************************************************************************/

/*----------------------------------------------------------------------------
 * Reader Constructor
 *----------------------------------------------------------------------------*/
RasterObject::Reader::Reader(RasterObject* _robj, const std::vector<RasterObject::point_info_t>& _points) :
    robj(_robj),
    range({0, 0}),
    points(_points),
    ssErrors(SS_NO_ERRORS)
{
}

/*----------------------------------------------------------------------------
 * Reader Destructor
 *----------------------------------------------------------------------------*/
RasterObject::Reader::~Reader(void)
{
    delete robj;  /* This is locally created RasterObject, not lua created */
}



/*----------------------------------------------------------------------------
 * slist2table
 *----------------------------------------------------------------------------*/
int RasterObject::slist2table(const List<RasterSubset*>& slist, uint32_t errors, lua_State *L)
{
    int num_ret = 0;

    bool listvalid = true;
    if(errors & SS_THREADS_LIMIT_ERROR)
    {
        listvalid = false;
        mlog(CRITICAL, "Too many rasters to subset, max allowed: %d, limit your AOI/temporal range or use filters", GeoIndexedRaster::MAX_READER_THREADS);
    }

    if(errors & SS_MEMPOOL_ERROR)
    {
        listvalid = false;
        mlog(CRITICAL, "Some rasters could not be subset, requested memory size > max allowed: %ld MB", RasterSubset::MAX_SIZE / (1024 * 1024));
    }

    if(errors & SS_RESOURCE_LIMIT_ERROR)
    {
        listvalid = false;
        mlog(CRITICAL, "System resource limit reached, could not subset rasters");
    }

    /* Create return table */
    lua_createtable(L, slist.length(), 0);
    num_ret++;

    /* Populate subsets */
    if(listvalid && !slist.empty())
    {
        const List<RasterSubset*>::Iterator lit(slist);
        for(int i = 0; i < lit.length; i++)
        {
            const RasterSubset* subset = lit[i];

            /* Populate Return Results */
            lua_createtable(L, 0, 2);
            LuaEngine::setAttrStr(L, "robj", "", 0);  /* For now, figure out how to return RasterObject* */
            LuaEngine::setAttrStr(L, "file",     subset->rasterName.c_str());
            LuaEngine::setAttrInt(L, "size",     subset->getSize());
            LuaEngine::setAttrInt(L, "poolsize", RasterSubset::getPoolSize());
            lua_rawseti(L, -2, i + 1);
        }
    }
    else mlog(DEBUG, "No subsets read");

    return num_ret;
}

/*----------------------------------------------------------------------------
 * readerThread
 *----------------------------------------------------------------------------*/
void* RasterObject::readerThread(void* parm)
{
    reader_t* reader = static_cast<reader_t*>(parm);
    reader->ssErrors = readSamples(reader->robj, reader->range, reader->points, reader->samples);

    /* Exit Thread */
    return NULL;
}

/*----------------------------------------------------------------------------
 * readSamples
 *----------------------------------------------------------------------------*/
uint32_t RasterObject::readSamples(RasterObject* robj, const range_t& range,
                                   const std::vector<point_info_t>& points,
                                   std::vector<sample_list_t*>& samples)
{
    uint32_t ssErrors = SS_NO_ERRORS;

    for(uint32_t i = range.start; i < range.end; i++)
    {
        if(!robj->sampling())
        {
            mlog(DEBUG, "Sampling stopped");
            samples.clear();
            break;
        }

        const RasterObject::point_info_t& pinfo = points[i];
        const MathLib::point_3d_t& point = pinfo.point;
        const int64_t gps = robj->usePOItime() ? pinfo.gps : 0.0;

        sample_list_t* slist = new sample_list_t;
        bool listvalid = true;
        const uint32_t err = robj->getSamples(point, gps, *slist, NULL);

        /* Acumulate errors from all getSamples calls */
        ssErrors |= err;

        if(err & SS_THREADS_LIMIT_ERROR)
        {
            listvalid = false;
            mlog(CRITICAL, "Too many rasters to sample");
        }

        if(!listvalid)
        {
            /* Clear the list but don't delete it, empty slist indicates no samples for this point */
            slist->clear();
        }

        /* Add sample list */
        samples.push_back(slist);
    }

    return ssErrors;
}
<|MERGE_RESOLUTION|>--- conflicted
+++ resolved
@@ -359,16 +359,11 @@
 
     fileDictMut.lock();
     {
-<<<<<<< HEAD
-        id = (rqstParms->keySpace.value << 32) | fileDict.length();
-        fileDict.add(fileName.c_str(), id);
-=======
         if(!fileDict.find(fileName.c_str(), &id))
         {
-            id = (parms->key_space << 32) | fileDict.length();
+            id = (rqstParms->keySpace.value << 32) | fileDict.length();
             fileDict.add(fileName.c_str(), id);
         }
->>>>>>> ca68256b
     }
     fileDictMut.unlock();
     return id;
@@ -457,15 +452,10 @@
  *----------------------------------------------------------------------------*/
 RasterObject::RasterObject(lua_State *L, RequestFields* rqst_parms, const char* key):
     LuaObject(L, OBJECT_TYPE, LUA_META_NAME, LUA_META_TABLE),
-<<<<<<< HEAD
     rqstParms(rqst_parms),
     parms(&rqstParms->samplers[key]),
     samplerKey(StringLib::duplicate(key)),
-    sampling(true)
-=======
-    parms(_parms),
     samplingEnabled(true)
->>>>>>> ca68256b
 {
     /* Add Lua Functions */
     LuaEngine::setAttrFunc(L, "sample", luaSamples);
