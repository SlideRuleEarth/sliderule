--- conflicted
+++ resolved
@@ -52,13 +52,8 @@
          *--------------------------------------------------------------------*/
 
         virtual ~GeoRaster  (void);
-<<<<<<< HEAD
-        void     getSamples (double lon, double lat, double height, int64_t gps, std::vector<RasterSample*>& slist, void* param=NULL) final;
-        void     getSubsets (double lon_min, double lat_min, double lon_max, double lat_max, int64_t gps, std::vector<RasterSubset*>& slist, void* param=NULL) final;
-=======
-        void     getSamples (OGRGeometry* geo, int64_t gps, std::vector<RasterSample>& slist, void* param=NULL) final;
-        void     getSubsets (OGRGeometry* geo, int64_t gps, std::vector<RasterSubset>& slist, void* param=NULL) final;
->>>>>>> fe0bb1fc
+        void     getSamples (OGRGeometry* geo, int64_t gps, std::vector<RasterSample*>& slist, void* param=NULL) final;
+        void     getSubsets (OGRGeometry* geo, int64_t gps, std::vector<RasterSubset*>& slist, void* param=NULL) final;
 
     protected:
 
