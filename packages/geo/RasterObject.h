/*
 * Copyright (c) 2021, University of Washington
 * All rights reserved.
 *
 * Redistribution and use in source and binary forms, with or without
 * modification, are permitted provided that the following conditions are met:
 *
 * 1. Redistributions of source code must retain the above copyright notice,
 *    this list of conditions and the following disclaimer.
 *
 * 2. Redistributions in binary form must reproduce the above copyright notice,
 *    this list of conditions and the following disclaimer in the documentation
 *    and/or other materials provided with the distribution.
 *
 * 3. Neither the name of the University of Washington nor the names of its
 *    contributors may be used to endorse or promote products derived from this
 *    software without specific prior written permission.
 *
 * THIS SOFTWARE IS PROVIDED BY THE UNIVERSITY OF WASHINGTON AND CONTRIBUTORS
 * “AS IS” AND ANY EXPRESS OR IMPLIED WARRANTIES, INCLUDING, BUT NOT LIMITED
 * TO, THE IMPLIED WARRANTIES OF MERCHANTABILITY AND FITNESS FOR A PARTICULAR
 * PURPOSE ARE DISCLAIMED. IN NO EVENT SHALL THE UNIVERSITY OF WASHINGTON OR
 * CONTRIBUTORS BE LIABLE FOR ANY DIRECT, INDIRECT, INCIDENTAL, SPECIAL,
 * EXEMPLARY, OR CONSEQUENTIAL DAMAGES (INCLUDING, BUT NOT LIMITED TO,
 * PROCUREMENT OF SUBSTITUTE GOODS OR SERVICES; LOSS OF USE, DATA, OR PROFITS;
 * OR BUSINESS INTERRUPTION) HOWEVER CAUSED AND ON ANY THEORY OF LIABILITY,
 * WHETHER IN CONTRACT, STRICT LIABILITY, OR TORT (INCLUDING NEGLIGENCE OR
 * OTHERWISE) ARISING IN ANY WAY OUT OF THE USE OF THIS SOFTWARE, EVEN IF
 * ADVISED OF THE POSSIBILITY OF SUCH DAMAGE.
 */

#ifndef __raster_object__
#define __raster_object__

/******************************************************************************
 * INCLUDES
 ******************************************************************************/

#include <vector>
#include "LuaObject.h"
#include "GeoParms.h"
#include "RasterSample.h"
<<<<<<< HEAD
#include "RasterSubset.h"
=======
#include <ogr_geometry.h>
>>>>>>> fe0bb1fc

/******************************************************************************
 * RASTER OBJECT CLASS
 ******************************************************************************/

class RasterObject: public LuaObject
{
    public:

        /*--------------------------------------------------------------------
         * Constants
         *--------------------------------------------------------------------*/

        static const char* OBJECT_TYPE;
        static const char* LuaMetaName;
        static const struct luaL_Reg LuaMetaTable[];

        /*--------------------------------------------------------------------
         * Typedefs
         *--------------------------------------------------------------------*/

        typedef RasterObject* (*factory_t) (lua_State* L, GeoParms* _parms);

        /*--------------------------------------------------------------------
         * Methods
         *--------------------------------------------------------------------*/

        static void      init            (void);
        static void      deinit          (void);
        static int       luaCreate       (lua_State* L);
        static bool      registerRaster  (const char* _name, factory_t create);
<<<<<<< HEAD
        virtual void     getSamples      (double lon, double lat, double height, int64_t gps, std::vector<RasterSample*>& slist, void* param=NULL) = 0;
        virtual void     getSubsets      (double lon_min, double lat_min, double lon_max, double lat_max, int64_t gps, std::vector<RasterSubset*>& slist, void* param=NULL) = 0;
=======
        virtual void     getSamples      (OGRGeometry* geo, int64_t gps, std::vector<RasterSample>& slist, void* param=NULL) = 0;
        virtual void     getSubsets      (OGRGeometry* geo, int64_t gps, std::vector<RasterSubset>& slist, void* param=NULL) = 0;
>>>>>>> fe0bb1fc
        virtual         ~RasterObject    (void);

        inline bool hasZonalStats (void)
        {
            return parms->zonal_stats;
        }

        inline const Dictionary<uint64_t>& fileDictGet(void)
        {
            return fileDict;
        }

    protected:

        /*--------------------------------------------------------------------
         * Methods
         *--------------------------------------------------------------------*/

                    RasterObject    (lua_State* L, GeoParms* _parms);
        uint64_t    fileDictAdd     (const std::string& fileName);
        static int  luaSamples      (lua_State* L);
        static int  luaSubset       (lua_State* L);

        /*--------------------------------------------------------------------
         * Data
         *--------------------------------------------------------------------*/

        GeoParms* parms;

    private:

        /*--------------------------------------------------------------------
         * Data
         *--------------------------------------------------------------------*/

        static Mutex                    factoryMut;
        static Dictionary<factory_t>    factories;
        Dictionary<uint64_t>            fileDict;
};

#endif  /* __raster_object__ */<|MERGE_RESOLUTION|>--- conflicted
+++ resolved
@@ -37,14 +37,11 @@
  ******************************************************************************/
 
 #include <vector>
+#include <ogr_geometry.h>
 #include "LuaObject.h"
 #include "GeoParms.h"
 #include "RasterSample.h"
-<<<<<<< HEAD
 #include "RasterSubset.h"
-=======
-#include <ogr_geometry.h>
->>>>>>> fe0bb1fc
 
 /******************************************************************************
  * RASTER OBJECT CLASS
@@ -76,13 +73,8 @@
         static void      deinit          (void);
         static int       luaCreate       (lua_State* L);
         static bool      registerRaster  (const char* _name, factory_t create);
-<<<<<<< HEAD
-        virtual void     getSamples      (double lon, double lat, double height, int64_t gps, std::vector<RasterSample*>& slist, void* param=NULL) = 0;
-        virtual void     getSubsets      (double lon_min, double lat_min, double lon_max, double lat_max, int64_t gps, std::vector<RasterSubset*>& slist, void* param=NULL) = 0;
-=======
-        virtual void     getSamples      (OGRGeometry* geo, int64_t gps, std::vector<RasterSample>& slist, void* param=NULL) = 0;
-        virtual void     getSubsets      (OGRGeometry* geo, int64_t gps, std::vector<RasterSubset>& slist, void* param=NULL) = 0;
->>>>>>> fe0bb1fc
+        virtual void     getSamples      (OGRGeometry* geo, int64_t gps, std::vector<RasterSample*>& slist, void* param=NULL) = 0;
+        virtual void     getSubsets      (OGRGeometry* geo, int64_t gps, std::vector<RasterSubset*>& slist, void* param=NULL) = 0;
         virtual         ~RasterObject    (void);
 
         inline bool hasZonalStats (void)
