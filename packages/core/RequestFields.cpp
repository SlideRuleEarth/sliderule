--- conflicted
+++ resolved
@@ -280,11 +280,7 @@
 RequestFields::RequestFields(lua_State* L, const std::initializer_list<entry_t>& init_list):
     LuaObject (L, OBJECT_TYPE, LUA_META_NAME, LUA_META_TABLE),
     FieldDictionary ({
-<<<<<<< HEAD
-        {"polygon",             &polygon},
-=======
         {"poly",                &polygon},
->>>>>>> 3e87a4e0
         {"projection",          &projection},
         {"points_in_polygon",   &pointsInPolygon},
         {"timeout",             &timeout},
