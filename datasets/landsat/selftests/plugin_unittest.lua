local runner = require("test_executive")
local console = require("console")
local asset = require("asset")
local assets = asset.loaddir()
local json = require("json")
local _,td = runner.srcscript()

-- console.monitor:config(core.LOG, core.DEBUG)
-- sys.setlvl(core.LOG, core.DEBUG)

-- Check If Present --
if not core.UNITTEST then return end

-- Setup --
local assets = asset.loaddir()

local script_parms = {earthdata="https://data.lpdaac.earthdatacloud.nasa.gov/s3credentials", identity="lpdaac-cloud"}
local earthdata_auth_script = core.script("earth_data_auth", json.encode(script_parms))
while not aws.csget("lpdaac-cloud") do
    print("Waiting to authenticate to LPDAAC...")
    sys.wait(1)
end


local geojsonfile = td.."../data/grand_mesa.geojson"
local f = io.open(geojsonfile, "r")
local contents = f:read("*all")
f:close()

-- Unit Test --

print(string.format("\n-------------------------------------------------\nLandsat Plugin test (NDVI)\n-------------------------------------------------"))
local demType = "landsat-hls"
local t0str = "2022:01:05:00:00:00"
local t1str = "2022:01:15:00:00:00"
local dem = geo.raster(geo.parms({ asset = demType, algorithm = "NearestNeighbour", radius = 0, t0=t0str, t1=t1str, bands = {"NDVI"}, catalog = contents, sort_by_index = true }))
runner.check(dem ~= nil)

local ut = geo.ut_sample(dem)
runner.check(ut ~= nil)
<<<<<<< HEAD
local status = ut:test(lon, lat, lon_incr, lat_incr, pointCount)
=======
-- This test ignores lon, lat, lon_incr, lat_incr, pointCount as they are not used.
-- It opens a test file with points.
local pointsFile = td.."../data/grand_mesa_poi.txt"
local pointsInFile = 26183  -- number of points in file
local maxPointCount = 1000  -- number of points to sample, 1000 will trigger all threaded code
status = ut:test(0, 0, 0, 0, maxPointCount, pointsFile);
>>>>>>> ca68256b
runner.check(status, "Failed sampling test")

-- Clean Up --

ut:destroy()

-- Report Results --

runner.report()
<|MERGE_RESOLUTION|>--- conflicted
+++ resolved
@@ -38,16 +38,12 @@
 
 local ut = geo.ut_sample(dem)
 runner.check(ut ~= nil)
-<<<<<<< HEAD
-local status = ut:test(lon, lat, lon_incr, lat_incr, pointCount)
-=======
 -- This test ignores lon, lat, lon_incr, lat_incr, pointCount as they are not used.
 -- It opens a test file with points.
 local pointsFile = td.."../data/grand_mesa_poi.txt"
 local pointsInFile = 26183  -- number of points in file
 local maxPointCount = 1000  -- number of points to sample, 1000 will trigger all threaded code
 status = ut:test(0, 0, 0, 0, maxPointCount, pointsFile);
->>>>>>> ca68256b
 runner.check(status, "Failed sampling test")
 
 -- Clean Up --
